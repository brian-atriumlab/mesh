{
  "name": "@meshsdk/playground",
  "homepage": "https://meshjs.dev",
  "author": "MeshJS",
  "license": "Apache-2.0",
  "version": "0.1.0",
  "private": true,
  "scripts": {
    "dev": "next dev",
    "build": "next build",
    "start": "next start",
    "lint": "next lint"
  },
  "dependencies": {
    "@headlessui/react": "^1.6.6",
    "@heroicons/react": "^2.0.10",
    "@markdoc/markdoc": "^0.2.1",
<<<<<<< HEAD
    "@meshsdk/core": "1.3.0",
    "@meshsdk/react": "1.1.3",
=======
    "@meshsdk/core": "1.4.1",
    "@meshsdk/react": "1.1.4",
>>>>>>> 953ae4e8
    "@supabase/auth-helpers-nextjs": "^0.5.4",
    "@supabase/auth-helpers-react": "^0.3.1",
    "@supabase/supabase-js": "^2.4.0",
    "copy-to-clipboard": "^3.3.2",
    "flowbite": "^1.5.3",
    "flowbite-react": "^0.1.10",
    "i": "^0.3.7",
    "next": "12.1.6",
    "react": "18.2.0",
    "react-dom": "18.2.0",
    "react-highlight": "^0.14.0",
    "react-scroll": "^1.8.7",
    "react-tweet-embed": "^2.0.0"
  },
  "devDependencies": {
    "autoprefixer": "^10.4.7",
    "eslint-config-next": "12.1.6",
    "flowbite-typography": "^1.0.2",
    "postcss": "8.4.5",
    "tailwindcss": "3.1.6"
  }
}<|MERGE_RESOLUTION|>--- conflicted
+++ resolved
@@ -15,13 +15,8 @@
     "@headlessui/react": "^1.6.6",
     "@heroicons/react": "^2.0.10",
     "@markdoc/markdoc": "^0.2.1",
-<<<<<<< HEAD
-    "@meshsdk/core": "1.3.0",
-    "@meshsdk/react": "1.1.3",
-=======
     "@meshsdk/core": "1.4.1",
     "@meshsdk/react": "1.1.4",
->>>>>>> 953ae4e8
     "@supabase/auth-helpers-nextjs": "^0.5.4",
     "@supabase/auth-helpers-react": "^0.3.1",
     "@supabase/supabase-js": "^2.4.0",

import {
  DEFAULT_PROTOCOL_PARAMETERS,
  DEFAULT_REDEEMER_BUDGET,
  LANGUAGE_VERSIONS,
} from '@mesh/common/constants';
import {
  Action,
  Asset,
  Data,
  LanguageVersion,
  Protocol,
} from '@mesh/common/types';
import {
  buildTxBuilder,
  toValue,
  toPlutusData,
  toAddress,
  buildDataCost,
} from '@mesh/common/utils';
import { csl } from '@mesh/core';
import {
  MintItem,
  TxIn,
  ScriptSourceInfo,
  RequiredWith,
  PubKeyTxIn,
  ScriptTxIn,
  MeshTxBuilderBody,
  RefTxIn,
  Output,
  ValidityRange,
  Metadata,
  BuilderData,
} from './type';

export class MeshTxBuilderCore {
  txHex = '';
  txBuilder: csl.TransactionBuilder = buildTxBuilder();
  txEvaluationMultiplier = 1.1;
  private _protocolParams: Protocol = DEFAULT_PROTOCOL_PARAMETERS;
  private txOutput?: Output;
  private addingScriptInput = false;
  private addingPlutusMint = false;
  protected isHydra = false;

  meshTxBuilderBody: MeshTxBuilderBody;

  protected mintItem?: MintItem;

  protected txInQueueItem?: TxIn;

  protected collateralQueueItem?: PubKeyTxIn;

  protected refScriptTxInQueueItem?: RefTxIn;

  /**
   * Reset everything in the MeshTxBuilder instance
   * @returns The MeshTxBuilder instance
   */
  reset = () => {
    this.txHex = '';
    this.txBuilder = buildTxBuilder();
    this.txEvaluationMultiplier = 1.1;
    this._protocolParams = DEFAULT_PROTOCOL_PARAMETERS;
    this.txOutput = undefined;
    this.addingScriptInput = false;
    this.addingPlutusMint = false;
    this.mintItem = undefined;
    this.txInQueueItem = undefined;
    this.collateralQueueItem = undefined;
    this.refScriptTxInQueueItem = undefined;
    this.meshTxBuilderBody = this.emptyTxBuilderBody();
    return this;
  };

  /**
   * Make an empty transaction body for building transaction in object
   * @returns An empty transaction body
   */
  emptyTxBuilderBody = (): MeshTxBuilderBody => ({
    inputs: [],
    outputs: [],
    collaterals: [],
    requiredSignatures: [],
    referenceInputs: [],
    mints: [],
    changeAddress: '',
    metadata: [],
    validityRange: {},
    signingKey: [],
  });

  constructor() {
    this.meshTxBuilderBody = this.emptyTxBuilderBody();
  }

  /**
   * Synchronous functions here
   */

  /**
   * It builds the transaction without dependencies
   * @param customizedTx The optional customized transaction body
   * @returns The signed transaction in hex ready to submit / signed by client
   */
  completeSync = (customizedTx?: MeshTxBuilderBody) => {
    if (customizedTx) {
      this.meshTxBuilderBody = customizedTx;
    }
    return this.serializeTxBody(this.meshTxBuilderBody);
  };

  /**
   * Complete the signing process
   * @returns The signed transaction in hex
   */
  completeSigning = () => {
    const { signingKey } = this.meshTxBuilderBody;
    if (signingKey.length > 0) {
      this.addAllSigningKeys(signingKey);
    }
    return this.txHex;
  };

  private serializeTxBody = (txBody: MeshTxBuilderBody) => {
    const {
      inputs,
      outputs,
      collaterals,
      referenceInputs,
      mints,
      changeAddress,
      validityRange,
      requiredSignatures,
      metadata,
    } = txBody;
    if (this.isHydra) {
      this.protocolParams({
        minFeeA: 0,
        minFeeB: 0,
        priceMem: 0,
        priceStep: 0,
        collateralPercent: 0,
        coinsPerUTxOSize: '0',
      });
    } else {
      this.protocolParams({});
    }

    this.meshTxBuilderBody.mints.sort((a, b) =>
      a.policyId.localeCompare(b.policyId)
    );
    this.meshTxBuilderBody.inputs.sort((a, b) => {
      if (a.txIn.txHash === b.txIn.txHash) {
        return a.txIn.txIndex - b.txIn.txIndex;
      } else {
        return a.txIn.txHash.localeCompare(b.txIn.txHash);
      }
    });

    this.addAllInputs(inputs);
    this.addAllOutputs(outputs);
    this.addAllCollaterals(collaterals);
    this.addAllReferenceInputs(referenceInputs);
    this.addAllMints(mints);
    this.addValidityRange(validityRange);
    this.addAllRequiredSignatures(requiredSignatures);
    this.addAllMetadata(metadata);

    this.addCostModels();
    if (changeAddress) {
      // Hacky fix to set a dummy collateral return so fees are calculated correctly
      const totalCollateral = this.meshTxBuilderBody.collaterals
        .map(
          (collateral) =>
            collateral.txIn.amount?.find((asset) => asset.unit === 'lovelace')
              ?.quantity || '0'
        )
        .reduce((acc, curr) => acc + parseInt(curr), 0);

      const collateralEsimate = Math.ceil(
        (this._protocolParams.collateralPercent *
          Number(
            Number(
              this.txBuilder
                .min_fee()
                .checked_add(csl.BigNum.from_str('10000'))
                .to_js_value()
            )
          )) /
          100
      );

      let collateralReturnNeeded = false;

      if (totalCollateral - collateralEsimate > 0) {
        const collateralEstimateOutput = csl.TransactionOutput.new(
          csl.Address.from_bech32(changeAddress),
          csl.Value.new(csl.BigNum.from_str(String(collateralEsimate)))
        );
<<<<<<< HEAD
        this.addChange(changeAddress);
        this.addCollateralReturn(changeAddress);
      } else {
        this.addChange(changeAddress);
      }
=======

        if (
          totalCollateral - collateralEsimate >
          Number(
            csl
              .min_ada_for_output(
                collateralEstimateOutput,
                csl.DataCost.new_coins_per_byte(
                  csl.BigNum.from_str(this._protocolParams.coinsPerUTxOSize)
                )
              )
              .to_js_value()
          )
        ) {
          this.txBuilder.set_collateral_return(
            csl.TransactionOutput.new(
              csl.Address.from_bech32(changeAddress),
              csl.Value.new(csl.BigNum.from_str(String(totalCollateral)))
            )
          );
          this.txBuilder.set_total_collateral(
            csl.BigNum.from_str(String(totalCollateral))
          );
          collateralReturnNeeded = true;
        }
      }

      this.addChange(changeAddress);
      if (collateralReturnNeeded) this.addCollateralReturn(changeAddress);
>>>>>>> 6417de37
    }

    this.buildTx();
    return this;
  };

  /**
   * Set the input for transaction
   * @param txHash The transaction hash of the input UTxO
   * @param txIndex The transaction index of the input UTxO
   * @param amount The asset amount of index of the input UTxO
   * @param address The address of the input UTxO
   * @returns The MeshTxBuilder instance
   */
  txIn = (
    txHash: string,
    txIndex: number,
    amount?: Asset[],
    address?: string
  ) => {
    if (this.txInQueueItem) {
      this.queueInput();
    }
    if (!this.addingScriptInput) {
      this.txInQueueItem = {
        type: 'PubKey',
        txIn: {
          txHash: txHash,
          txIndex: txIndex,
          amount: amount,
          address: address,
        },
      };
    } else {
      this.txInQueueItem = {
        type: 'Script',
        txIn: {
          txHash: txHash,
          txIndex: txIndex,
          amount: amount,
          address: address,
        },
        scriptTxIn: {},
      };
    }
    this.addingScriptInput = false;
    return this;
  };

  /**
   * Set the script for transaction input
   * @param {string} scriptCbor The CborHex of the script
   * @param version Optional - The Plutus script version
   * @returns The MeshTxBuilder instance
   */
  txInScript = (scriptCbor: string, version: LanguageVersion = 'V2') => {
    if (!this.txInQueueItem) throw Error('Undefined input');
    if (this.txInQueueItem.type === 'PubKey')
      throw Error('Datum value attempted to be called a non script input');
    this.txInQueueItem.scriptTxIn.scriptSource = {
      type: 'Provided',
      script: {
        code: scriptCbor,
        version,
      },
    };
    return this;
  };

  /**
   * Set the input datum for transaction input
   * @param datum The datum in Mesh Data type, JSON in raw constructor like format, or CBOR hex string
   * @param type The datum type, either Mesh Data type, JSON in raw constructor like format, or CBOR hex string
   * @returns The MeshTxBuilder instance
   */
  txInDatumValue = (
    datum: BuilderData['content'],
    type: BuilderData['type'] = 'Mesh'
  ) => {
    if (!this.txInQueueItem) throw Error('Undefined input');
    if (this.txInQueueItem.type === 'PubKey')
      throw Error('Datum value attempted to be called a non script input');

    let content = datum;
    if (type === 'JSON') {
      content = this.castRawDataToJsonString(datum as object | string);
    }
    if (type === 'Mesh') {
      this.txInQueueItem.scriptTxIn.datumSource = {
        type: 'Provided',
        data: {
          type,
          content: datum as Data,
        },
      };
      return this;
    }
    this.txInQueueItem.scriptTxIn.datumSource = {
      type: 'Provided',
      data: {
        type,
        content: content as string,
      },
    };
    return this;
  };

  /**
   * Tell the transaction builder that the input UTxO has inlined datum
   * @returns The MeshTxBuilder instance
   */
  txInInlineDatumPresent = () => {
    if (!this.txInQueueItem) throw Error('Undefined input');
    if (this.txInQueueItem.type === 'PubKey')
      throw Error(
        'Inline datum present attempted to be called a non script input'
      );
    const { txHash, txIndex } = this.txInQueueItem.txIn;
    if (txHash && txIndex.toString()) {
      this.txInQueueItem.scriptTxIn.datumSource = {
        type: 'Inline',
        txHash,
        txIndex,
      };
    }
    return this;
  };

  // /**
  //  * Native script - Set the reference input where it would also be spent in the transaction
  //  * @param txHash The transaction hash of the reference UTxO
  //  * @param txIndex The transaction index of the reference UTxO
  //  * @param spendingScriptHash The script hash of the spending script
  //  * @returns The MeshTxBuilder instance
  //  */
  // simpleScriptTxInReference = (
  //   txHash: string,
  //   txIndex: number,
  //   spendingScriptHash?: string
  // ) => {
  //   if (!this.txInQueueItem) throw Error('Undefined input');
  //   if (this.txInQueueItem.type === 'PubKey')
  //     throw Error(
  //       'Spending tx in reference attempted to be called a non script input'
  //     );
  //   this.txInQueueItem.scriptTxIn.scriptSource = {
  //     type: 'Inline',
  //     txInInfo: {
  //       txHash,
  //       txIndex,
  //       spendingScriptHash,
  //     },
  //   };
  //   return this;
  // };

  /**
   * Set the redeemer for the reference input to be spent in same transaction
   * @param redeemer The redeemer in Mesh Data type, JSON in raw constructor like format, or CBOR hex string
   * @param exUnits The execution units budget for the redeemer
   * @param type The redeemer data type, either Mesh Data type, JSON in raw constructor like format, or CBOR hex string
   * @returns The MeshTxBuilder instance
   */
  txInRedeemerValue = (
    redeemer: BuilderData['content'],
    exUnits = { ...DEFAULT_REDEEMER_BUDGET },
    type: BuilderData['type'] = 'Mesh'
  ) => {
    if (!this.txInQueueItem) throw Error('Undefined input');
    if (this.txInQueueItem.type === 'PubKey')
      throw Error(
        'Spending tx in reference redeemer attempted to be called a non script input'
      );
    let content = redeemer;
    if (type === 'Mesh') {
      this.txInQueueItem.scriptTxIn.redeemer = {
        data: {
          type,
          content: redeemer as Data,
        },
        exUnits,
      };
      return this;
    }
    if (type === 'JSON') {
      content = this.castRawDataToJsonString(redeemer as object | string);
    }
    this.txInQueueItem.scriptTxIn.redeemer = {
      data: {
        type,
        content: content as string,
      },
      exUnits,
    };
    return this;
  };

  /**
   * Set the output for transaction
   * @param {string} address The recipient of the output
   * @param {Asset[]} amount The amount of other native assets attached with UTxO
   * @returns The MeshTxBuilder instance
   */
  txOut = (address: string, amount: Asset[]) => {
    if (this.txOutput) {
      this.meshTxBuilderBody.outputs.push(this.txOutput);
      this.txOutput = undefined;
    }
    this.txOutput = {
      address,
      amount,
    };
    return this;
  };

  /**
   * Set the output datum hash for transaction
   * @param datum The datum in Mesh Data type, JSON in raw constructor like format, or CBOR hex string
   * @param type The datum type, either Mesh Data type, JSON in raw constructor like format, or CBOR hex string
   * @returns The MeshTxBuilder instance
   */
  txOutDatumHashValue = (
    datum: BuilderData['content'],
    type: BuilderData['type'] = 'Mesh'
  ) => {
    let content = datum;
    if (this.txOutput) {
      if (type === 'Mesh') {
        this.txOutput.datum = {
          type: 'Hash',
          data: {
            type,
            content: content as Data,
          },
        };
        return this;
      }
      if (type === 'JSON') {
        content = this.castRawDataToJsonString(datum as object | string);
      }
      this.txOutput.datum = {
        type: 'Hash',
        data: {
          type,
          content: content as string,
        },
      };
    }
    return this;
  };

  /**
   * Set the output inline datum for transaction
   * @param datum The datum in Mesh Data type, JSON in raw constructor like format, or CBOR hex string
   * @param type The datum type, either Mesh Data type, JSON in raw constructor like format, or CBOR hex string
   * @returns The MeshTxBuilder instance
   */
  txOutInlineDatumValue = (
    datum: BuilderData['content'],
    type: BuilderData['type'] = 'Mesh'
  ) => {
    let content = datum;
    if (this.txOutput) {
      if (type === 'Mesh') {
        this.txOutput.datum = {
          type: 'Inline',
          data: {
            type,
            content: content as Data,
          },
        };
        return this;
      }
      if (type === 'JSON') {
        content = this.castRawDataToJsonString(datum as object | string);
      }
      this.txOutput.datum = {
        type: 'Inline',
        data: {
          type,
          content: content as string,
        },
      };
    }
    return this;
  };

  /**
   * Set the reference script to be attached with the output
   * @param scriptCbor The CBOR hex of the script to be attached to UTxO as reference script
   * @param version Optional - The Plutus script version
   * @returns The MeshTxBuilder instance
   */
  txOutReferenceScript = (
    scriptCbor: string,
    version: LanguageVersion = 'V2'
  ) => {
    if (this.txOutput) {
      this.txOutput.referenceScript = { code: scriptCbor, version };
    }
    return this;
  };

  /**
   * Set the instruction that it is currently using V2 Plutus spending scripts
   * @returns The MeshTxBuilder instance
   */
  spendingPlutusScriptV2 = () => {
    // This flag should signal a start to a script input
    // The next step after will be to add a tx-in
    // After which, we will REQUIRE, script, datum and redeemer info
    // for unlocking this particular input
    this.addingScriptInput = true;
    return this;
  };

  /**
   * Set the reference input where it would also be spent in the transaction
   * @param txHash The transaction hash of the reference UTxO
   * @param txIndex The transaction index of the reference UTxO
   * @param spendingScriptHash The script hash of the spending script
   * @returns The MeshTxBuilder instance
   */
  spendingTxInReference = (
    txHash: string,
    txIndex: number,
    spendingScriptHash?: string,
    version: LanguageVersion = 'V2'
  ) => {
    if (!this.txInQueueItem) throw Error('Undefined input');
    if (this.txInQueueItem.type === 'PubKey')
      throw Error(
        'Spending tx in reference attempted to be called a non script input'
      );
    this.txInQueueItem.scriptTxIn.scriptSource = {
      type: 'Inline',
      txInInfo: {
        txHash,
        txIndex,
        spendingScriptHash,
        version,
      },
    };
    return this;
  };

  /**
   * [Alias of txInInlineDatumPresent] Set the instruction that the reference input has inline datum
   * @returns The MeshTxBuilder instance
   */
  // Unsure how this is different from the --tx-in-inline-datum-present flag
  // It seems to just be different based on if the script is a reference input
  spendingReferenceTxInInlineDatumPresent = () => {
    this.txInInlineDatumPresent();
    return this;
  };

  /**
   * [Alias of txInRedeemerValue] Set the redeemer for the reference input to be spent in same transaction
   * @param redeemer The redeemer in object format
   * @param exUnits The execution units budget for the redeemer
   * @returns The MeshTxBuilder instance
   */
  spendingReferenceTxInRedeemerValue = (
    redeemer: Data,
    exUnits = { ...DEFAULT_REDEEMER_BUDGET }
  ) => {
    this.txInRedeemerValue(redeemer, exUnits);
    return this;
  };

  /**
   * Specify a read only reference input. This reference input is not witnessing anything it is simply provided in the plutus script context.
   * @param txHash The transaction hash of the reference UTxO
   * @param txIndex The transaction index of the reference UTxO
   * @returns The MeshTxBuilder instance
   */
  readOnlyTxInReference = (txHash: string, txIndex: number) => {
    this.meshTxBuilderBody.referenceInputs.push({ txHash, txIndex });
    return this;
  };

  /**
   * Set the instruction that it is currently using V2 Plutus minting scripts
   * @returns The MeshTxBuilder instance
   */
  mintPlutusScriptV2 = () => {
    this.addingPlutusMint = true;
    return this;
  };

  /**
   * Set the minting value of transaction
   * @param quantity The quantity of asset to be minted
   * @param policy The policy id of the asset to be minted
   * @param name The hex of token name of the asset to be minted
   * @returns The MeshTxBuilder instance
   */
  mint = (quantity: number, policy: string, name: string) => {
    if (this.mintItem) {
      this.queueMint();
    }
    this.mintItem = {
      type: this.addingPlutusMint ? 'Plutus' : 'Native',
      policyId: policy,
      assetName: name,
      amount: quantity,
    };
    this.addingPlutusMint = false;
    return this;
  };

  /**
   * Set the minting script of current mint
   * @param scriptCBOR The CBOR hex of the minting policy script
   * @param version Optional - The Plutus script version
   * @returns The MeshTxBuilder instance
   */
  mintingScript = (scriptCBOR: string, version: LanguageVersion = 'V2') => {
    if (!this.mintItem) throw Error('Undefined mint');
    if (!this.mintItem.type) throw Error('Mint information missing');
    this.mintItem.scriptSource = {
      type: 'Provided',
      script: { code: scriptCBOR, version },
    };
    return this;
  };

  /**
   * Use reference script for minting
   * @param txHash The transaction hash of the UTxO
   * @param txIndex The transaction index of the UTxO
   * @returns The MeshTxBuilder instance
   */
  mintTxInReference = (
    txHash: string,
    txIndex: number,
    version: LanguageVersion = 'V2'
  ) => {
    if (!this.mintItem) throw Error('Undefined mint');
    if (!this.mintItem.type) throw Error('Mint information missing');
    if (this.mintItem.type == 'Native') {
      throw Error(
        'Mint tx in reference can only be used on plutus script tokens'
      );
    }
    if (!this.mintItem.policyId)
      throw Error('PolicyId information missing from mint asset');
    this.mintItem.scriptSource = {
      type: 'Reference Script',
      txHash,
      txIndex,
      version,
    };
    return this;
  };

  /**
   * Set the redeemer for minting
   * @param redeemer The redeemer in Mesh Data type, JSON in raw constructor like format, or CBOR hex string
   * @param exUnits The execution units budget for the redeemer
   * @param type The redeemer data type, either Mesh Data type, JSON in raw constructor like format, or CBOR hex string
   * @returns The MeshTxBuilder instance
   */
  mintReferenceTxInRedeemerValue = (
    redeemer: BuilderData['content'],
    exUnits = { ...DEFAULT_REDEEMER_BUDGET },
    type: BuilderData['type'] = 'Mesh'
  ) => {
    if (!this.mintItem) throw Error('Undefined mint');
    if (this.mintItem.type == 'Native') {
      throw Error(
        'Mint tx in reference can only be used on plutus script tokens'
      );
    } else if (this.mintItem.type == 'Plutus') {
      if (!this.mintItem.policyId)
        throw Error('PolicyId information missing from mint asset');
      let content = redeemer;
      if (type === 'Mesh') {
        this.mintItem.redeemer = {
          data: {
            type,
            content: content as Data,
          },
          exUnits,
        };
        return this;
      }
      if (type === 'JSON') {
        content = this.castRawDataToJsonString(redeemer as object | string);
      }
      this.mintItem.redeemer = {
        data: {
          type,
          content: content as string,
        },
        exUnits,
      };
    }
    return this;
  };

  /**
   * Set the redeemer for the reference input to be spent in same transaction
   * @param redeemer The redeemer in Mesh Data type, JSON in raw constructor like format, or CBOR hex string
   * @param exUnits The execution units budget for the redeemer
   * @param type The redeemer data type, either Mesh Data type, JSON in raw constructor like format, or CBOR hex string
   * @returns The MeshTxBuilder instance
   */
  mintRedeemerValue = (
    redeemer: BuilderData['content'],
    exUnits = { ...DEFAULT_REDEEMER_BUDGET },
    type: BuilderData['type'] = 'Mesh'
  ) => {
    this.mintReferenceTxInRedeemerValue(redeemer, exUnits, type);
    return this;
  };

  /**
   * Set the required signer of the transaction
   * @param pubKeyHash The PubKeyHash of the required signer
   * @returns The MeshTxBuilder instance
   */
  requiredSignerHash = (pubKeyHash: string) => {
    this.meshTxBuilderBody.requiredSignatures.push(pubKeyHash);
    return this;
  };

  /**
   * Set the collateral UTxO for the transaction
   * @param txHash The transaction hash of the collateral UTxO
   * @param txIndex The transaction index of the collateral UTxO
   * @param amount The asset amount of index of the collateral UTxO
   * @param address The address of the collateral UTxO
   * @returns The MeshTxBuilder instance
   */
  txInCollateral = (
    txHash: string,
    txIndex: number,
    amount?: Asset[],
    address?: string
  ) => {
    if (this.collateralQueueItem) {
      this.meshTxBuilderBody.collaterals.push(this.collateralQueueItem);
    }
    this.collateralQueueItem = {
      type: 'PubKey',
      txIn: {
        txHash: txHash,
        txIndex: txIndex,
        amount,
        address,
      },
    };
    return this;
  };

  /**
   * Configure the address to accept change UTxO
   * @param addr The address to accept change UTxO
   * @returns The MeshTxBuilder instance
   */
  changeAddress = (addr: string) => {
    this.meshTxBuilderBody.changeAddress = addr;
    return this;
  };

  /**
   * Set the transaction valid interval to be valid only after the slot
   * @param slot The transaction is valid only after this slot
   * @returns The MeshTxBuilder instance
   */
  invalidBefore = (slot: number) => {
    this.meshTxBuilderBody.validityRange.invalidBefore = slot;
    return this;
  };

  /**
   * Set the transaction valid interval to be valid only before the slot
   * @param slot The transaction is valid only before this slot
   * @returns The MeshTxBuilder instance
   */
  invalidHereafter = (slot: number) => {
    this.meshTxBuilderBody.validityRange.invalidHereafter = slot;
    return this;
  };

  /**
   * Add metadata to the transaction
   * @param tag The tag of the metadata
   * @param metadata The metadata in object format
   * @returns The MeshTxBuilder instance
   */
  metadataValue = <T extends object>(tag: string, metadata: T) => {
    this.meshTxBuilderBody.metadata.push({ tag, metadata });
    return this;
  };

  /**
   * Set the protocol parameters to be used for the transaction other than the default one
   * @param params (Part of) the protocol parameters to be used for the transaction
   * @returns The MeshTxBuilder instance
   */
  protocolParams = (params: Partial<Protocol>) => {
    const updatedParams = { ...DEFAULT_PROTOCOL_PARAMETERS, ...params };
    this._protocolParams = updatedParams;
    this.txBuilder = buildTxBuilder(updatedParams);
    return this;
  };

  /**
   * Sign the transaction with the private key
   * @param skeyHex The private key in cborHex (with or without 5820 prefix, i.e. the format when generated from cardano-cli)
   * @returns
   */
  signingKey = (skeyHex: string) => {
    this.meshTxBuilderBody.signingKey.push(skeyHex);
    return this;
  };

  private addAllSigningKeys = (signingKeys: string[]) => {
    if (signingKeys.length > 0) {
      const vkeyWitnesses: csl.Vkeywitnesses = csl.Vkeywitnesses.new();
      const wasmUnsignedTransaction = csl.Transaction.from_hex(this.txHex);
      const wasmTxBody = wasmUnsignedTransaction.body();
      signingKeys.forEach((skeyHex) => {
        const cleanHex =
          skeyHex.slice(0, 4) === '5820' ? skeyHex.slice(4) : skeyHex;
        const skey = csl.PrivateKey.from_hex(cleanHex);
        const vkeyWitness = csl.make_vkey_witness(
          csl.hash_transaction(wasmTxBody),
          skey
        );
        vkeyWitnesses.add(vkeyWitness);
      });
      const wasmWitnessSet = wasmUnsignedTransaction.witness_set();
      wasmWitnessSet.set_vkeys(vkeyWitnesses);
      const wasmSignedTransaction = csl.Transaction.new(
        wasmTxBody,
        wasmWitnessSet,
        wasmUnsignedTransaction.auxiliary_data()
      );
      this.txHex = wasmSignedTransaction.to_hex();
    }
  };

  private buildTx = () => {
    const tx = this.txBuilder.build_tx();
    // const txJson = JSON.parse(tx.to_json());
    this.txHex = tx.to_hex();
  };

  private queueInput = () => {
    if (!this.txInQueueItem) throw Error('Undefined input');
    if (this.txInQueueItem.type === 'Script') {
      if (!this.txInQueueItem.scriptTxIn) {
        throw Error(
          'Script input does not contain script, datum, or redeemer information'
        );
      } else {
        if (!this.txInQueueItem.scriptTxIn.datumSource)
          throw Error('Script input does not contain datum information');
        if (!this.txInQueueItem.scriptTxIn.redeemer)
          throw Error('Script input does not contain redeemer information');
        if (!this.txInQueueItem.scriptTxIn.scriptSource)
          throw Error('Script input does not contain script information');
      }
    }
    this.meshTxBuilderBody.inputs.push(this.txInQueueItem);
    this.txInQueueItem = undefined;
  };

  private queueMint = () => {
    if (!this.mintItem) throw Error('Undefined mint');
    if (!this.mintItem.scriptSource)
      throw Error('Missing mint script information');
    this.meshTxBuilderBody.mints.push(this.mintItem);
    this.mintItem = undefined;
  };

  private makePlutusScriptSource = (
    scriptSourceInfo: Required<ScriptSourceInfo>
  ): csl.PlutusScriptSource => {
    const scriptHash = csl.ScriptHash.from_hex(
      scriptSourceInfo.spendingScriptHash
    );
    const scriptRefInput = csl.TransactionInput.new(
      csl.TransactionHash.from_hex(scriptSourceInfo.txHash),
      scriptSourceInfo.txIndex
    );
    const scriptSource = csl.PlutusScriptSource.new_ref_input_with_lang_ver(
      scriptHash,
      scriptRefInput,
      LANGUAGE_VERSIONS[scriptSourceInfo.version]
    );
    return scriptSource;
  };

  // Below protected functions for completing tx building

  private addAllInputs = (inputs: TxIn[]) => {
    for (let i = 0; i < inputs.length; i++) {
      const currentTxIn = inputs[i]; //TODO: add type
      switch (currentTxIn.type) {
        case 'PubKey':
          this.addTxIn(currentTxIn as RequiredWith<PubKeyTxIn, 'txIn'>);
          break;
        case 'Script':
          this.addScriptTxIn(
            currentTxIn as RequiredWith<ScriptTxIn, 'txIn' | 'scriptTxIn'>
          );
          break;
      }
    }
  };

  private addTxIn = (currentTxIn: RequiredWith<PubKeyTxIn, 'txIn'>) => {
    this.txBuilder.add_input(
      csl.Address.from_bech32(currentTxIn.txIn.address),
      csl.TransactionInput.new(
        csl.TransactionHash.from_hex(currentTxIn.txIn.txHash),
        currentTxIn.txIn.txIndex
      ),
      toValue(currentTxIn.txIn.amount)
    );
  };

  private addScriptTxIn = ({
    scriptTxIn,
    txIn,
  }: RequiredWith<ScriptTxIn, 'txIn' | 'scriptTxIn'>) => {
    let cslDatum: csl.DatumSource;
    const { datumSource, scriptSource, redeemer } = scriptTxIn;
    if (datumSource.type === 'Provided') {
      cslDatum = csl.DatumSource.new(
        this.castDataToPlutusData(datumSource.data)
      );
    } else {
      const refTxIn = csl.TransactionInput.new(
        csl.TransactionHash.from_hex(datumSource.txHash),
        datumSource.txIndex
      );
      cslDatum = csl.DatumSource.new_ref_input(refTxIn);
    }
    let cslScript: csl.PlutusScriptSource;
    if (scriptSource.type == 'Inline') {
      cslScript = this.makePlutusScriptSource(
        scriptSource.txInInfo as Required<ScriptSourceInfo>
      );
    } else {
      cslScript = csl.PlutusScriptSource.new(
        csl.PlutusScript.from_hex_with_version(
          scriptSource.script.code,
          LANGUAGE_VERSIONS[scriptSource.script.version]
        )
      );
    }
    const cslRedeemer = csl.Redeemer.new(
      csl.RedeemerTag.new_spend(),
      csl.BigNum.from_str('0'),
      this.castDataToPlutusData(redeemer.data),
      csl.ExUnits.new(
        csl.BigNum.from_str(String(redeemer.exUnits.mem)),
        csl.BigNum.from_str(String(redeemer.exUnits.steps))
      )
    );
    this.txBuilder.add_plutus_script_input(
      csl.PlutusWitness.new_with_ref(cslScript, cslDatum, cslRedeemer),
      csl.TransactionInput.new(
        csl.TransactionHash.from_hex(txIn.txHash),
        txIn.txIndex
      ),
      toValue(txIn.amount)
    );
  };

  private addAllOutputs = (outputs: Output[]) => {
    for (let i = 0; i < outputs.length; i++) {
      const currentOutput = outputs[i];
      this.addOutput(currentOutput);
    }
  };

  private addOutput = ({ amount, address, datum, referenceScript }: Output) => {
    const txValue = toValue(amount);
    const multiAsset = txValue.multiasset();
    if (txValue.is_zero() && multiAsset === undefined)
      throw Error('Invalid output amount');

    let outputBuilder = csl.TransactionOutputBuilder.new().with_address(
      toAddress(address)
    );
    if (datum && datum.type === 'Hash') {
      outputBuilder = outputBuilder.with_data_hash(
        csl.hash_plutus_data(this.castDataToPlutusData(datum.data))
      );
    }
    if (datum && datum.type === 'Inline') {
      outputBuilder = outputBuilder.with_plutus_data(
        this.castDataToPlutusData(datum.data)
      );
    }
    if (referenceScript) {
      outputBuilder = outputBuilder.with_script_ref(
        csl.ScriptRef.new_plutus_script(
          csl.PlutusScript.from_hex_with_version(
            referenceScript.code,
            LANGUAGE_VERSIONS[referenceScript.version]
          )
        )
      );
    }
    const amountBuilder = outputBuilder.next();

    if (multiAsset) {
      const output = txValue.coin().is_zero()
        ? amountBuilder
            .with_asset_and_min_required_coin_by_utxo_cost(
              multiAsset,
              buildDataCost(this._protocolParams.coinsPerUTxOSize)
            )
            .build()
        : amountBuilder.with_coin_and_asset(txValue.coin(), multiAsset).build();
      this.txBuilder.add_output(output);
    } else {
      const output = amountBuilder.with_coin(txValue.coin()).build();
      this.txBuilder.add_output(output);
    }
  };

  private addAllCollaterals = (collaterals: PubKeyTxIn[]) => {
    const collateralBuilder = csl.TxInputsBuilder.new();
    for (let i = 0; i < collaterals.length; i++) {
      const currentCollateral = collaterals[i];
      this.addCollateral(
        collateralBuilder,
        currentCollateral as RequiredWith<PubKeyTxIn, 'txIn'>
      );
    }
    this.txBuilder.set_collateral(collateralBuilder);
  };

  private addCollateral = (
    collateralBuilder: csl.TxInputsBuilder,
    currentCollateral: RequiredWith<PubKeyTxIn, 'txIn'>
  ) => {
    collateralBuilder.add_input(
      csl.Address.from_bech32(currentCollateral.txIn.address),
      csl.TransactionInput.new(
        csl.TransactionHash.from_hex(currentCollateral.txIn.txHash),
        currentCollateral.txIn.txIndex
      ),
      toValue(currentCollateral.txIn.amount)
    );
  };

  private addCollateralReturn = (returnAddress: string) => {
    const currentFee = this.txBuilder.get_fee_if_set()?.to_js_value();
    if (currentFee) {
      const collateralAmount = Math.ceil(
        (this._protocolParams.collateralPercent * Number(currentFee)) / 100
      );
      this.txBuilder.set_total_collateral_and_return(
        csl.BigNum.from_str(String(collateralAmount)),
        csl.Address.from_bech32(returnAddress)
      );
    }
  };

  private addAllReferenceInputs = (refInputs: RefTxIn[]) => {
    refInputs.forEach((refInput) => {
      this.addReferenceInput(refInput);
    });
  };

  private addReferenceInput = ({ txHash, txIndex }: RefTxIn) => {
    const refInput = csl.TransactionInput.new(
      csl.TransactionHash.from_hex(txHash),
      txIndex
    );
    this.txBuilder.add_reference_input(refInput);
  };

  protected addAllMints = (mints: MintItem[]) => {
    const mintBuilder = csl.MintBuilder.new();
    let plutusMintCount = 0;
    for (let i = 0; i < mints.length; i++) {
      const mintItem = mints[i] as Required<MintItem>;
      if (!mintItem.scriptSource)
        throw Error('Mint script is expected to be provided');
      if (mintItem.type === 'Plutus') {
        if (!mintItem.redeemer)
          throw Error('Missing mint redeemer information');
        this.addPlutusMint(mintBuilder, mintItem, plutusMintCount); // TODO: Update after csl update
        plutusMintCount++; // TODO: Remove after csl update
      } else if (mintItem.type === 'Native') {
        this.addNativeMint(mintBuilder, mintItem);
      }
    }
    this.txBuilder.set_mint_builder(mintBuilder);
  };

  private addPlutusMint = (
    mintBuilder: csl.MintBuilder,
    { redeemer, policyId, scriptSource, assetName, amount }: Required<MintItem>,
    redeemerIndex: number
  ) => {
    const newRedeemer: csl.Redeemer = csl.Redeemer.new(
      csl.RedeemerTag.new_mint(),
      csl.BigNum.from_str(String(redeemerIndex)),
      this.castDataToPlutusData(redeemer.data),
      csl.ExUnits.new(
        csl.BigNum.from_str(String(redeemer.exUnits.mem)),
        csl.BigNum.from_str(String(redeemer.exUnits.steps))
      )
    );
    const script =
      scriptSource.type === 'Reference Script'
        ? csl.PlutusScriptSource.new_ref_input_with_lang_ver(
            csl.ScriptHash.from_hex(policyId),
            csl.TransactionInput.new(
              csl.TransactionHash.from_hex(scriptSource.txHash),
              scriptSource.txIndex
            ),
            LANGUAGE_VERSIONS[scriptSource.version]
          )
        : csl.PlutusScriptSource.new(
            csl.PlutusScript.from_hex_with_version(
              scriptSource.script.code,
              LANGUAGE_VERSIONS[scriptSource.script.version]
            )
          );

    mintBuilder.add_asset(
      csl.MintWitness.new_plutus_script(script, newRedeemer),
      csl.AssetName.new(Buffer.from(assetName, 'hex')),
      csl.Int.new_i32(amount)
    );
  };

  private addNativeMint = (
    mintBuilder: csl.MintBuilder,
    { scriptSource, assetName, amount }: Required<MintItem>
  ) => {
    if (scriptSource.type === 'Reference Script')
      throw Error('Native mint cannot have reference script');
    mintBuilder.add_asset(
      csl.MintWitness.new_native_script(
        csl.NativeScript.from_hex(scriptSource.script.code)
      ),
      csl.AssetName.new(Buffer.from(assetName, 'hex')),
      csl.Int.new_i32(amount)
    );
  };

  protected queueAllLastItem = () => {
    if (this.txOutput) {
      this.meshTxBuilderBody.outputs.push(this.txOutput);
      this.txOutput = undefined;
    }
    if (this.txInQueueItem) {
      this.queueInput();
    }
    if (this.collateralQueueItem) {
      this.meshTxBuilderBody.collaterals.push(this.collateralQueueItem);
    }
    if (this.mintItem) {
      this.queueMint();
    }
  };

  protected addCostModels = () => {
    this.txBuilder.calc_script_data_hash(
      csl.TxBuilderConstants.plutus_vasil_cost_models()
    );
  };

  private addChange = (changeAddress: string) => {
    this.txBuilder.add_change_if_needed(csl.Address.from_bech32(changeAddress));
  };

  private addValidityRange = ({
    invalidBefore,
    invalidHereafter,
  }: ValidityRange) => {
    if (invalidBefore) {
      this.txBuilder.set_validity_start_interval_bignum(
        csl.BigNum.from_str(invalidBefore.toString())
      );
    }
    if (invalidHereafter) {
      this.txBuilder.set_ttl_bignum(
        csl.BigNum.from_str(invalidHereafter.toString())
      );
    }
  };

  private addAllRequiredSignatures = (requiredSignatures: string[]) => {
    requiredSignatures.forEach((pubKeyHash) => {
      this.txBuilder.add_required_signer(
        csl.Ed25519KeyHash.from_hex(pubKeyHash)
      );
    });
  };

  private addAllMetadata = (allMetadata: Metadata[]) => {
    allMetadata.forEach(({ tag, metadata }) => {
      this.txBuilder.add_json_metadatum(
        csl.BigNum.from_str(tag),
        JSON.stringify(metadata)
      );
    });
  };

  protected updateRedeemer = (
    meshTxBuilderBody: MeshTxBuilderBody,
    txEvaluation: Omit<Action, 'data'>[]
  ) => {
    txEvaluation.forEach((redeemerEvaluation) => {
      switch (redeemerEvaluation.tag) {
        case 'SPEND': {
          const input = meshTxBuilderBody.inputs[redeemerEvaluation.index];
          if (input.type == 'Script' && input.scriptTxIn.redeemer) {
            input.scriptTxIn.redeemer.exUnits.mem = Math.floor(
              redeemerEvaluation.budget.mem * this.txEvaluationMultiplier
            );
            input.scriptTxIn.redeemer.exUnits.steps = Math.floor(
              redeemerEvaluation.budget.steps * this.txEvaluationMultiplier
            );
          }
          break;
        }
        case 'MINT': {
          const mint = meshTxBuilderBody.mints[redeemerEvaluation.index];
          if (mint.type == 'Plutus' && mint.redeemer) {
            mint.redeemer.exUnits.mem = Math.floor(
              redeemerEvaluation.budget.mem * this.txEvaluationMultiplier
            );
            mint.redeemer.exUnits.steps = Math.floor(
              redeemerEvaluation.budget.steps * this.txEvaluationMultiplier
            );
          }
          break;
        }
        case 'CERT':
          // TODO
          break;
        case 'REWARD':
          // TODO
          break;
      }
    });
  };

  protected castRawDataToJsonString = (rawData: object | string) => {
    if (typeof rawData === 'object') {
      return JSON.stringify(rawData);
    } else {
      return rawData as string;
    }
  };

  protected castDataToPlutusData = ({ type, content }: BuilderData) => {
    if (type === 'Mesh') {
      return toPlutusData(content);
    }
    if (type === 'CBOR') {
      return csl.PlutusData.from_hex(content as string);
    }
    return csl.PlutusData.from_json(
      content as string,
      csl.PlutusDatumSchema.DetailedSchema
    );
  };
}<|MERGE_RESOLUTION|>--- conflicted
+++ resolved
@@ -198,13 +198,6 @@
           csl.Address.from_bech32(changeAddress),
           csl.Value.new(csl.BigNum.from_str(String(collateralEsimate)))
         );
-<<<<<<< HEAD
-        this.addChange(changeAddress);
-        this.addCollateralReturn(changeAddress);
-      } else {
-        this.addChange(changeAddress);
-      }
-=======
 
         if (
           totalCollateral - collateralEsimate >
@@ -234,7 +227,6 @@
 
       this.addChange(changeAddress);
       if (collateralReturnNeeded) this.addCollateralReturn(changeAddress);
->>>>>>> 6417de37
     }
 
     this.buildTx();

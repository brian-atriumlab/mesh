import axios, { AxiosInstance } from 'axios';
import { IFetcher, ISubmitter } from '@mesh/common/contracts';
import {
  parseHttpError, resolveRewardAddress, toBytes, toScriptRef,
} from '@mesh/common/utils';
import type {
  AccountInfo, AssetMetadata, NativeScript,
  PlutusScript, Protocol, UTxO,
} from '@mesh/common/types';

export class BlockfrostProvider implements IFetcher, ISubmitter {
  private readonly _axiosInstance: AxiosInstance;

  constructor(projectId: string, version = 0) {
    const network = projectId.slice(0, 7);
    this._axiosInstance = axios.create({
      baseURL: `https://cardano-${network}.blockfrost.io/api/v${version}`,
      headers: { project_id: projectId },
    });
  }

  async fetchAccountInfo(address: string): Promise<AccountInfo> {
    const rewardAddress = address.startsWith('addr')
      ? resolveRewardAddress(address)
      : address;

    try {
      const { data, status } = await this._axiosInstance.get(
        `accounts/${rewardAddress}`,
      );

      if (status === 200)
        return <AccountInfo>{
          active: data.active || data.active_epoch !== null,
          poolId: data.pool_id,
          balance: data.controlled_amount,
          rewards: data.withdrawable_amount,
          withdrawals: data.withdrawals_sum,
        };

      throw parseHttpError(data);
    } catch (error) {
      throw parseHttpError(error);
    }
  }

  async fetchAddressUTxOs(address: string, asset?: string): Promise<UTxO[]> {
    const filter = asset !== undefined ? `/${asset}` : '';
    const url = `addresses/${address}/utxos` + filter;

    const paginateUTxOs = async (page = 1, utxos: UTxO[] = []): Promise<UTxO[]> => {
      const { data, status } = await this._axiosInstance.get(
        `${url}?page=${page}`,
      );

      if (status === 200)
        return data.length > 0
          ? paginateUTxOs(page + 1, [...utxos, ...await Promise.all(data.map(toUTxO))])
          : utxos;

      throw parseHttpError(data);
    };

    const resolveScriptRef = async (scriptHash): Promise<string | undefined> => {
      if (scriptHash) {
        const { data, status } = await this._axiosInstance.get(
          `scripts/${scriptHash}`,
        );

        if (status === 200) {
          const script = data.type.startsWith('plutus')
            ? <PlutusScript>{
                code: await this.fetchPlutusScriptCBOR(scriptHash),
                version: data.type.replace('plutus', ''),
              }
            : await this.fetchNativeScriptJSON(scriptHash);

          return toScriptRef(script).to_hex();
        }

        throw parseHttpError(data);
      }

      return undefined;
    };

    const toUTxO = async (bfUTxO): Promise<UTxO> => ({
      input: {
        outputIndex: bfUTxO.output_index,
        txHash: bfUTxO.tx_hash,
      },
      output: {
        address: address,
        amount: bfUTxO.amount,
        dataHash: bfUTxO.data_hash ?? undefined,
        plutusData: bfUTxO.inline_datum ?? undefined,
        scriptRef: await resolveScriptRef(bfUTxO.reference_script_hash),
      },
    });

    try {
      return await paginateUTxOs();
    } catch (error) {
      return [];
    }
  }

  async fetchAssetMetadata(asset: string): Promise<AssetMetadata> {
    try {
      const { data, status } = await this._axiosInstance.get(
        `assets/${asset}`,
      );

      if (status === 200) {
        console.log({data})
        
        const targetAssetMetadata = data.onchain_metadata;
        console.log({targetAssetMetadata})
        
        return <AssetMetadata>{
<<<<<<< HEAD
          policyId: data.policy_id,
          mintingTxHash: data.initial_mint_tx_hash,
          totalSupply: data.quantity,
          fingerprint: data.fingerprint,
=======
>>>>>>> c0c8a5a4
          ...targetAssetMetadata,
        };
      }

      throw parseHttpError(data);
    } catch (error) {
      throw parseHttpError(error);
    }
  }

  async fetchHandleAddress(_handle: string): Promise<string> {
    try {
      const handleInHex = this.convertStringToHex(_handle);
      const { data, status } = await this._axiosInstance.get(
        `assets/f0ff48bbb7bbe9d59a40f1ce90e9e9d0ff5002ec48f232b49ca0fb9a${handleInHex}/addresses`
      );
      if (status === 200) {
        return <string>data[0].address;
      }
      throw parseHttpError(data);
    } catch (error) {
      throw parseHttpError(error);
    }
  }

  async fetchProtocolParameters(epoch = Number.NaN): Promise<Protocol> {
    try {
      const { data, status } = await this._axiosInstance.get(
        `epochs/${isNaN(epoch) ? 'latest' : epoch}/parameters`,
      );

      if (status === 200)
        return <Protocol>{
          coinsPerUTxOSize: data.coins_per_utxo_word,
          collateralPercent: data.collateral_percent,
          decentralisation: data.decentralisation_param,
          epoch: data.epoch,
          keyDeposit: data.key_deposit,
          maxBlockExMem: data.max_block_ex_mem,
          maxBlockExSteps: data.max_block_ex_steps,
          maxBlockHeaderSize: data.max_block_header_size,
          maxBlockSize: data.max_block_size,
          maxCollateralInputs: data.max_collateral_inputs,
          maxTxExMem: data.max_tx_ex_mem,
          maxTxExSteps: data.max_tx_ex_steps,
          maxTxSize: data.max_tx_size,
          maxValSize: data.max_val_size,
          minFeeA: data.min_fee_a,
          minFeeB: data.min_fee_b,
          minPoolCost: data.min_pool_cost,
          poolDeposit: data.pool_deposit,
          priceMem: data.price_mem,
          priceStep: data.price_step,
        };

      throw parseHttpError(data);
    } catch (error) {
      throw parseHttpError(error);
    }
  }

  async submitTx(tx: string): Promise<string> {
    try {
      const headers = { 'Content-Type': 'application/cbor' };
      const { data, status } = await this._axiosInstance.post(
        'tx/submit', toBytes(tx), { headers },
      );

      if (status === 200)
        return data;

      throw parseHttpError(data);
    } catch (error) {
      throw parseHttpError(error);
    }
  }

  private async fetchPlutusScriptCBOR(scriptHash: string): Promise<string> {
    const { data, status } = await this._axiosInstance.get(
      `scripts/${scriptHash}/cbor`,
    );

    if (status === 200)
      return data.cbor;

    throw parseHttpError(data);
  }

  private async fetchNativeScriptJSON(scriptHash: string): Promise<NativeScript> {
    const { data, status } = await this._axiosInstance.get(
      `scripts/${scriptHash}/json`,
    );

    if (status === 200)
      return data.json;

    throw parseHttpError(data);
  }
}<|MERGE_RESOLUTION|>--- conflicted
+++ resolved
@@ -118,13 +118,6 @@
         console.log({targetAssetMetadata})
         
         return <AssetMetadata>{
-<<<<<<< HEAD
-          policyId: data.policy_id,
-          mintingTxHash: data.initial_mint_tx_hash,
-          totalSupply: data.quantity,
-          fingerprint: data.fingerprint,
-=======
->>>>>>> c0c8a5a4
           ...targetAssetMetadata,
         };
       }
